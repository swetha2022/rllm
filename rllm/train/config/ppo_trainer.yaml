data:
  tokenizer: null
  train_files: ~/data/rlhf/gsm8k/train.parquet
  val_files: ~/data/rlhf/gsm8k/test.parquet
  prompt_key: prompt
  reward_fn_key: data_source
  max_prompt_length: 512
  max_response_length: 512
  train_batch_size: 1024
  val_batch_size: null # DEPRECATED: Validation datasets are sent to inference engines as a whole batch, which will schedule the memory themselves
  return_raw_input_ids: False  # This should be set to true when the tokenizer between policy and rm differs
  return_raw_chat: False
  shuffle: True
  filter_overlong_prompts: False # for large-scale dataset, filtering overlong prompts could be timeconsuming. You cat set the filter_overlong_prompts_workers to use multiprocessing to speed up.
  filter_overlong_prompts_workers: 1
  truncation: error
  image_key: images
  video_key: videos
  custom_cls:
      path: null
      name: null

actor_rollout_ref:
  hybrid_engine: True
  model:
    path: ~/models/deepseek-llm-7b-chat
    external_lib: null
    override_config: { }
    enable_gradient_checkpointing: True
    use_remove_padding: False
    use_liger: False
  actor:
    strategy: fsdp  # This is for backward-compatibility
    ppo_mini_batch_size: 256
    ppo_micro_batch_size: null # will be deprecated, use ppo_micro_batch_size_per_gpu
    ppo_micro_batch_size_per_gpu: null
    use_dynamic_bsz: False
    ppo_max_token_len_per_gpu: 16384 # n * ${data.max_prompt_length} + ${data.max_response_length}
    grad_clip: 1.0
    # pg_losses2 = -advantages * torch.clamp(ratio, 1 - cliprange_low, 1 + cliprange_high)
    clip_ratio: 0.2 # default value if clip_ratio_low and clip_ratio_high are not specified
    clip_ratio_low: 0.2
    clip_ratio_high: 0.2
    clip_ratio_c: 3.0 # lower bound of the value for Dual-clip PPO from https://arxiv.org/pdf/1912.09729
    loss_agg_mode: "token-mean" # / "seq-mean-token-sum" / "seq-mean-token-mean"
    entropy_coeff: 0
    use_kl_loss: False # True for GRPO
    use_torch_compile: True # False to disable torch compile
    kl_loss_coef: 0.001 # for grpo
    kl_loss_type: low_var_kl # for grpo
    ppo_epochs: 1
    shuffle: False
    ulysses_sequence_parallel_size: 1 # sp size
    checkpoint:
      contents: ['model', 'optimizer', 'extra']  # with 'hf_model' you can save whole model as hf format, now only use sharded model checkpoint to save space
    optim:
      lr: 1e-6
      lr_warmup_steps: -1 # Prioritized. Negative values mean delegating to lr_warmup_steps_ratio.
      lr_warmup_steps_ratio: 0.  # the total steps will be injected during runtime
      min_lr_ratio: null   # only useful for warmup with cosine
      warmup_style: constant  # select from constant/cosine
      total_training_steps: -1  # must be override by program
      weight_decay: 0.01
    fsdp_config:
      wrap_policy:
        # transformer_layer_cls_to_wrap: None
        min_num_params: 0
      param_offload: False
      optimizer_offload: False
      offload_policy: False # only for fsdp2, offload param\grad\optimizer during train
      reshard_after_forward: True # only for fsdp2, [True, False, int between 1 and fsdp_size]
      fsdp_size: -1
    # RLLM Arguments
    grad_norm_threshold: 1e5 # Max grad norm to skip gradient update.
  ref:
    strategy: fsdp
    fsdp_config:
      param_offload: False
      reshard_after_forward: True # only for fsdp2, [True, False, int between 1 and fsdp_size]
      wrap_policy:
        # transformer_layer_cls_to_wrap: None
        min_num_params: 0
    use_torch_compile: ${actor_rollout_ref.actor.use_torch_compile}
    log_prob_micro_batch_size: null # will be deprecated, use log_prob_micro_batch_size_per_gpu
    log_prob_micro_batch_size_per_gpu: null
    log_prob_use_dynamic_bsz: ${actor_rollout_ref.actor.use_dynamic_bsz}
    log_prob_max_token_len_per_gpu: ${actor_rollout_ref.actor.ppo_max_token_len_per_gpu}
    ulysses_sequence_parallel_size: ${actor_rollout_ref.actor.ulysses_sequence_parallel_size} # sp size
  rollout:
    name: vllm
    mode: sync # sync: LLM, async: AsyncLLM
    chat_scheduler: null # async chat scheduler, e.g examples.schedulers.naive_chat_scheduler.NaiveChatCompletionScheduler
    temperature: 1.0
    top_k: -1 # 0 for hf rollout, -1 for vllm rollout
    top_p: 1
    use_fire_sampling: False # https://arxiv.org/abs/2410.21236
    prompt_length: ${data.max_prompt_length}  # not use for opensource
    response_length: ${data.max_response_length}
    # for vllm rollout
    dtype: bfloat16 # should align with FSDP
    gpu_memory_utilization: 0.5
    ignore_eos: False
    enforce_eager: False
    free_cache_engine: False
    load_format: dummy_dtensor
    tensor_model_parallel_size: 2
    max_num_batched_tokens: 8192
    max_model_len: null
    max_num_seqs: 1024
    log_prob_micro_batch_size: null # will be deprecated, use log_prob_micro_batch_size_per_gpu
    log_prob_micro_batch_size_per_gpu: null
    log_prob_use_dynamic_bsz: ${actor_rollout_ref.actor.use_dynamic_bsz}
    log_prob_max_token_len_per_gpu: ${actor_rollout_ref.actor.ppo_max_token_len_per_gpu}
    disable_log_stats: True
    enable_chunked_prefill: True # may get higher throughput when set to True. When activated, Please increase max_num_batched_tokens or decrease max_model_len.
    # for hf rollout
    do_sample: True
    # number of responses (i.e. num sample times)
    n: 1 # > 1 for grpo
    engine_kwargs: # inference engine parameters
      swap_space: null # null means "use the engine default value" (usually 4 GB), setting it to, e.g., 32 means 32 GB
    val_kwargs:
      # sampling parameters for validation
      top_k: -1 # 0 for hf rollout, -1 for vllm rollout
      top_p: 1.0
      temperature: 0
      n: 1
      do_sample: False # default eager for validation
    multi_turn: 
      enable: False  # should set rollout.name to sglang_async if True
      max_turns: null  # null for no limit (default max_length // 3)
      tool_config_path: null  # null for no tool
      format: chatml  # chatml, more formats will be supported in the future
    # RLLM Arguments
    compute_reward: False # Samplers trajectories and compute rewards on rollout worker (not main).
    enable_log_prob: False # Append log_prob from vllm rollout, disables FSDP log_prob.
    async_engine: False # Enable async engine for vllm rollout. Must be False for non-pipelined agent training.
    disable_logging: True # Disable logging for vLLM async rollout.
    # Tool Config for vLLM Rollout!
    #==============================================
    enable_tools: False # Enable tools for rollout.
    max_tool_calls: 10 # Maximum number of tool calls per response.
    tools: [python]
    tool_parser: deepscaler
    #==============================================

critic:
  rollout_n: ${actor_rollout_ref.rollout.n}
  strategy: fsdp # [fsdp, fsdp2]
  optim:
    lr: 1e-5
    lr_warmup_steps_ratio: 0.  # the total steps will be injected during runtime
    min_lr_ratio: null   # only useful for warmup with cosine
    warmup_style: constant  # select from constant/cosine
    total_training_steps: -1  # must be override by program
    weight_decay: 0.01
  model:
    path: ~/models/deepseek-llm-7b-chat
    tokenizer_path: ${actor_rollout_ref.model.path}
    override_config: { }
    external_lib: ${actor_rollout_ref.model.external_lib}
    enable_gradient_checkpointing: True
    use_remove_padding: False
    fsdp_config:
      param_offload: False
      optimizer_offload: False
      offload_policy: False # only for fsdp2, offload param\grad\optimizer during train
      reshard_after_forward: True # only for fsdp2, [True, False, int between 1 and fsdp_size]
      wrap_policy:
        # transformer_layer_cls_to_wrap: None
        min_num_params: 0
      fsdp_size: -1
  ppo_mini_batch_size: ${actor_rollout_ref.actor.ppo_mini_batch_size}
  ppo_micro_batch_size: null # will be deprecated, use ppo_micro_batch_size_per_gpu
  ppo_micro_batch_size_per_gpu: null
  forward_micro_batch_size: ${critic.ppo_micro_batch_size}
  forward_micro_batch_size_per_gpu: ${critic.ppo_micro_batch_size_per_gpu}
  use_dynamic_bsz: ${actor_rollout_ref.actor.use_dynamic_bsz}
  ppo_max_token_len_per_gpu: 32768 # (${actor_rollout_ref.actor.ppo_max_token_len_per_gpu}) * 2
  forward_max_token_len_per_gpu: ${critic.ppo_max_token_len_per_gpu}
  ulysses_sequence_parallel_size: 1 # sp size
  ppo_epochs: ${actor_rollout_ref.actor.ppo_epochs}
  shuffle: ${actor_rollout_ref.actor.shuffle}
  grad_clip: 1.0
  cliprange_value: 0.5
  checkpoint:
    contents: ['model', 'optimizer', 'extra']  # with 'hf_model' you can save whole model as hf format, now only use sharded model checkpoint to save space

reward_model:
  enable: False
  strategy: fsdp
  model:
    input_tokenizer: ${actor_rollout_ref.model.path}  # set this to null if the chat template is identical
    path: ~/models/FsfairX-LLaMA3-RM-v0.1
    external_lib: ${actor_rollout_ref.model.external_lib}
    use_remove_padding: False
    fsdp_config:
      wrap_policy:
        min_num_params: 0
      param_offload: False
      reshard_after_forward: True # only for fsdp2, [True, False, int between 1 and fsdp_size]
      fsdp_size: -1
  micro_batch_size: null # will be deprecated, use micro_batch_size_per_gpu
  micro_batch_size_per_gpu: null # set a number
  max_length: null
  ulysses_sequence_parallel_size: 1 # sp size
  use_dynamic_bsz: ${critic.use_dynamic_bsz}
  forward_max_token_len_per_gpu: ${critic.forward_max_token_len_per_gpu}
  reward_manager: naive
  launch_reward_fn_async: False # custom reward function executed async on CPU, during log_prob

custom_reward_function:
  path: null
  name: compute_score

algorithm:
  gamma: 1.0
  lam: 1.0
  adv_estimator: gae
  norm_adv_by_std_in_grpo: True
  use_kl_in_reward: False
  kl_penalty: kl  # how to estimate kl divergence
  kl_ctrl:
    type: fixed
    kl_coef: 0.001
    horizon: 10000
    target_kl: 0.1
  # RLLM Arguments
  mask_truncated_samples: False # Zero gradient for truncated samples (by setting advantage=0)
  clip_advantages: False

trainer:
  balance_batch: True
  total_epochs: 30
  total_training_steps: null
  project_name: verl_examples
  experiment_name: gsm8k
  logger: [ 'console', 'wandb' ]
  log_val_generations: 0
  rollout_data_dir: null # directory for logging the rollout data, no dump if null
  validation_data_dir: null # directory for logging the validation data, no dump if null
  nnodes: 1
  n_gpus_per_node: 8
  save_freq: -1
  # auto: find the last ckpt to resume. If can't find, start from scratch
  resume_mode: auto # or disable or resume_path if resume_from_path is set
  resume_from_path: null
  val_before_train: True
  test_freq: -1
  critic_warmup: 0
  default_hdfs_dir: null
  del_local_ckpt_after_load: False
  default_local_dir: checkpoints/${trainer.project_name}/${trainer.experiment_name}
  max_actor_ckpt_to_keep: null
  max_critic_ckpt_to_keep: null
  # The timeout for ray worker group to wait for the register center to be ready
  ray_wait_register_center_timeout: 300
  # RLLM arguments
  rejection_sample: False # Reject sample prompts that all succeed or all fail (0 signal for GRPO due to normalization).
  rejection_sample_multiplier: 2 # Multiple the training batch size by this factor to account for rejection sampling reduction.
  n_training_gpus_per_node: 4 # For verl-pipeline.

ray_init:
  num_cpus: null # `None` means using all CPUs, which might cause hang if limited in systems like SLURM. Please set to a number allowed then.

# RLLM Agent Config
env:
  name: browsergym
  subtask: miniwob
  miniwob_url: "file://<PATH_TO_MINIWOB_CLONED_REPO>/miniwob/html/miniwob/" 

agent:
  name: webagent
  max_steps: 20
  async_engine: True
<<<<<<< HEAD
  step_advantage_broadcast: False
  enable_thinking: False # whether to enable thinking in generation, works for supported parser and model
=======
  n_parallel_agents: null
  trajectory_timeout: null
>>>>>>> 2cebd986
<|MERGE_RESOLUTION|>--- conflicted
+++ resolved
@@ -273,10 +273,7 @@
   name: webagent
   max_steps: 20
   async_engine: True
-<<<<<<< HEAD
-  step_advantage_broadcast: False
-  enable_thinking: False # whether to enable thinking in generation, works for supported parser and model
-=======
   n_parallel_agents: null
   trajectory_timeout: null
->>>>>>> 2cebd986
+  step_advantage_broadcast: False
+  enable_thinking: False # whether to enable thinking in generation, works for supported parser and model